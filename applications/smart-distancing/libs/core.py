import time
import cv2 as cv
import numpy as np
import math
from libs.centroid_object_tracker import CentroidTracker
from scipy.spatial import distance as dist
from libs.loggers.loggers import Logger


class Distancing:

    def __init__(self, config):
        self.config = config
        self.ui = None
        self.detector = None
        self.device = self.config.get_section_dict('Detector')['Device']
        self.running_video = False
        self.tracker = CentroidTracker(
            max_disappeared=int(self.config.get_section_dict("PostProcessor")["MaxTrackFrame"]))
        self.logger = Logger(self.config)
        if self.device == 'Jetson':
            from libs.detectors.jetson.detector import Detector
            self.detector = Detector(self.config)
        elif self.device == 'EdgeTPU':
            from libs.detectors.edgetpu.detector import Detector
            self.detector = Detector(self.config)
        elif self.device == 'Dummy':
            self.detector = None

        self.image_size = [int(i) for i in self.config.get_section_dict('Detector')['ImageSize'].split(',')]

        if self.device != 'Dummy':
            print('Device is: ', self.device)
            print('Detector is: ', self.detector.name)
            print('image size: ', self.image_size)

        self.dist_method = self.config.get_section_dict("PostProcessor")["DistMethod"]
        self.dist_threshold = self.config.get_section_dict("PostProcessor")["DistThreshold"]

    def set_ui(self, ui):
        self.ui = ui

    def __process(self, cv_image):
        """
        return object_list list of  dict for each obj,
        obj["bbox"] is normalized coordinations for [x0, y0, x1, y1] of box
        """
        if self.device == 'Dummy':
            return cv_image, [], None

        # Resize input image to resolution
        resolution = [int(i) for i in self.config.get_section_dict('App')['Resolution'].split(',')]
        cv_image = cv.resize(cv_image, tuple(resolution))

        resized_image = cv.resize(cv_image, tuple(self.image_size[:2]))
        rgb_resized_image = cv.cvtColor(resized_image, cv.COLOR_BGR2RGB)
        tmp_objects_list = self.detector.inference(rgb_resized_image)
        [w,h] = resolution

        for obj in tmp_objects_list:
            box = obj["bbox"]
            x0 = box[1]
            y0 = box[0]
            x1 = box[3]
            y1 = box[2]
            obj["centroid"] = [(x0 + x1) / 2, (y0 + y1) / 2, x1 - x0, y1 - y0]
            obj["bbox"] = [x0, y0, x1, y1]
            obj["centroidReal"]=[(x0 + x1)*w / 2, (y0 + y1)*h / 2, (x1 - x0)*w, (y1 - y0)*h]
            obj["bboxReal"]=[x0*w,y0*h,x1*w,y1*h]
 
        objects_list, distancings = self.calculate_distancing(tmp_objects_list)
        return cv_image, objects_list, distancings

    def process_video(self, video_uri):
        input_cap = cv.VideoCapture(video_uri)

        if (input_cap.isOpened()):
            print('opened video ', video_uri)
        else:
            print('failed to load video ', video_uri)
            return

        self.running_video = True
        while input_cap.isOpened() and self.running_video:
            _, cv_image = input_cap.read()
            cv_image, objects, distancings = self.__process(cv_image)
<<<<<<< HEAD
=======
            self.logger.update(objects, distancings)
            self.ui.update(cv_image, objects, distancings)
>>>>>>> 571e2f13

            self.ui.update(cv_image, objects, distancings)
        input_cap.release()
        self.running_video = False

    def process_image(self, image_path):
        # Process and pass the image to ui modules
        cv_image = cv.imread(image_path)
        cv_image, objects, distancings = self.__process(cv_image)
        self.ui.update(cv_image, objects, distancings)

    def calculate_distancing(self, objects_list):
        """
        this function post-process the raw boxes of object detector and calculate a distance matrix
        for detected bounding boxes.
        post processing is consist of:
        1. omitting large boxes by filtering boxes which are biger than the 1/4 of the size the image.
        2. omitting duplicated boxes by applying an auxilary non-maximum-suppression.
        3. apply a simple object tracker to make the detection more robust.

        params:
        object_list: a list of dictionaries. each dictionary has attributes of a detected object such as
        "id", "centroid" (a tuple of the normalized centroid coordinates (cx,cy,w,h) of the box) and "bbox" (a tuple
        of the normalized (xmin,ymin,xmax,ymax) coordinate of the box)

        returns:
        object_list: the post processed version of the input
        distances: a NxN ndarray which i,j element is distance between i-th and l-th bounding box

        """
        new_objects_list = self.ignore_large_boxes(objects_list)
        new_objects_list = self.non_max_suppression_fast(new_objects_list,
                                                         float(self.config.get_section_dict("PostProcessor")[
                                                                   "NMSThreshold"]))
        tracked_boxes = self.tracker.update(new_objects_list)
        new_objects_list = [tracked_boxes[i] for i in tracked_boxes.keys()]
        for i, item in enumerate(new_objects_list):
            item["id"] = item["id"].split("-")[0] + "-" + str(i)

<<<<<<< HEAD
        centroids = np.array( [obj["centroid"] for obj in new_objects_list] )
        distances = self.calculate_box_distances(new_objects_list)

=======
        centroids = np.array([obj["centroid"] for obj in new_objects_list])
        distances = dist.cdist(centroids, centroids)
>>>>>>> 571e2f13
        return new_objects_list, distances

    @staticmethod
    def ignore_large_boxes(object_list):

        """
        filtering boxes which are biger than the 1/4 of the size the image
        params:
            object_list: a list of dictionaries. each dictionary has attributes of a detected object such as
            "id", "centroid" (a tuple of the normalized centroid coordinates (cx,cy,w,h) of the box) and "bbox" (a tuple
            of the normalized (xmin,ymin,xmax,ymax) coordinate of the box)
        returns:
        object_list: input object list without large boxes
        """
        large_boxes = []
        for i in range(len(object_list)):
            if (object_list[i]["centroid"][2] * object_list[i]["centroid"][3]) > 0.25:
                large_boxes.append(i)
        updated_object_list = [j for i, j in enumerate(object_list) if i not in large_boxes]
        return updated_object_list

    @staticmethod
    def non_max_suppression_fast(object_list, overlapThresh):

        """
        omitting duplicated boxes by applying an auxilary non-maximum-suppression.
        params:
        object_list: a list of dictionaries. each dictionary has attributes of a detected object such
        "id", "centroid" (a tuple of the normalized centroid coordinates (cx,cy,w,h) of the box) and "bbox" (a tuple
        of the normalized (xmin,ymin,xmax,ymax) coordinate of the box)

        overlapThresh: threshold of minimum IoU of to detect two box as duplicated.

        returns:
        object_list: input object list without duplicated boxes
        """
        # if there are no boxes, return an empty list
        boxes = np.array([item["centroid"] for item in object_list])
        corners = np.array([item["bbox"] for item in object_list])
        if len(boxes) == 0:
            return []
        if boxes.dtype.kind == "i":
            boxes = boxes.astype("float")
        # initialize the list of picked indexes
        pick = []
        cy = boxes[:, 1]
        cx = boxes[:, 0]
        h = boxes[:, 3]
        w = boxes[:, 2]
        x1 = corners[:, 0]
        x2 = corners[:, 2]
        y1 = corners[:, 1]
        y2 = corners[:, 3]
        area = (h + 1) * (w + 1)
        idxs = np.argsort(cy + (h / 2))
        while len(idxs) > 0:
            last = len(idxs) - 1
            i = idxs[last]
            pick.append(i)
            xx1 = np.maximum(x1[i], x1[idxs[:last]])
            yy1 = np.maximum(y1[i], y1[idxs[:last]])
            xx2 = np.minimum(x2[i], x2[idxs[:last]])
            yy2 = np.minimum(y2[i], y2[idxs[:last]])

            w = np.maximum(0, xx2 - xx1 + 1)
            h = np.maximum(0, yy2 - yy1 + 1)
            # compute the ratio of overlap
            overlap = (w * h) / area[idxs[:last]]
            # delete all indexes from the index list that have
            idxs = np.delete(idxs, np.concatenate(([last],
                                                   np.where(overlap > overlapThresh)[0])))
        updated_object_list = [j for i, j in enumerate(object_list) if i in pick]
        return updated_object_list


    def calculate_distance_of_two_points_of_boxes(self,first_point, second_point):
    
        """
        This function calculates a distance L for two input corresponding points of two detected bounding boxes.
        it is assumed that each person is H = 170 cm tall in real scene to map the distances in the image (in pixels) to 
        physical distance measures (in meters). 

        params:
        first_point: (x, y, h)-tuple, where x,y is the location of a point (center or each of 4 corners of a bounding box)
        and h is the height of the bounding box. 
        second_point: same tuple as first_point for the corresponding point of other box 

        returns:
        L:  Estimated physical distance (in centimeters) between first_point and second_point.


        """

        # estimate corresponding points distance
        [xc1, yc1, h1] = first_point
        [xc2, yc2, h2] = second_point
        
        Dx = xc2 - xc1
        Dy = yc2 - yc1
        
        Lx = Dx * 170 * (1/h1 + 1/h2)/2
        Ly = Dy * 170 * (1/h1 + 1/h2)/2
        
        L=math.sqrt(Lx**2+Ly**2)
        
        return L 


    def calculate_box_distances(self, nn_out):
        
        """
        This function calculates a distance matrix for detected bounding boxes.
        Two methods are implemented to calculate the distances, first one estimates distance of center points of the
        boxes and second one uses minimum distance of each of 4 points of bounding boxes.

        params:
        object_list: a list of dictionaries. each dictionary has attributes of a detected object such as
        "id", "centroidReal" (a tuple of the centroid coordinates (cx,cy,w,h) of the box) and "bboxReal" (a tuple
        of the (xmin,ymin,xmax,ymax) coordinate of the box)

        returns:
        distances: a NxN ndarray which i,j element is estimated distance between i-th and j-th bounding box in real scene (cm)

        """

        distances = []
        for i in range(len(nn_out)):
            distanceRow=[]
            for j in range(len(nn_out)):
                if i == j:
                    L = 0
                else:
                    if ( int(self.dist_method) == 2 ):
                        first_point_of_first_box = [nn_out[i]["bboxReal"][0],nn_out[i]["bboxReal"][1],nn_out[i]["bboxReal"][3]-nn_out[i]["bboxReal"][1]]
                        second_point_of_first_box = [nn_out[i]["bboxReal"][2],nn_out[i]["bboxReal"][1],nn_out[i]["bboxReal"][3]-nn_out[i]["bboxReal"][1]]
                        third_point_of_first_box = [nn_out[i]["bboxReal"][0],nn_out[i]["bboxReal"][3],nn_out[i]["bboxReal"][3]-nn_out[i]["bboxReal"][1]]
                        forth_point_of_first_box = [nn_out[i]["bboxReal"][2],nn_out[i]["bboxReal"][3],nn_out[i]["bboxReal"][3]-nn_out[i]["bboxReal"][1]]
                        
                        first_point_of_second_box = [nn_out[j]["bboxReal"][0],nn_out[j]["bboxReal"][1],nn_out[j]["bboxReal"][3]-nn_out[j]["bboxReal"][1]]
                        second_point_of_second_box = [nn_out[j]["bboxReal"][2],nn_out[j]["bboxReal"][1],nn_out[j]["bboxReal"][3]-nn_out[j]["bboxReal"][1]]
                        third_point_of_second_box = [nn_out[j]["bboxReal"][0],nn_out[j]["bboxReal"][3],nn_out[j]["bboxReal"][3]-nn_out[j]["bboxReal"][1]]
                        forth_point_of_second_box = [nn_out[j]["bboxReal"][2],nn_out[j]["bboxReal"][3],nn_out[j]["bboxReal"][3]-nn_out[j]["bboxReal"][1]]

                        L1 = self.calculate_distance_of_two_points_of_boxes(first_point_of_first_box, first_point_of_second_box)
                        L2 = self.calculate_distance_of_two_points_of_boxes(second_point_of_first_box, second_point_of_second_box)
                        L3 = self.calculate_distance_of_two_points_of_boxes(third_point_of_first_box, third_point_of_second_box)
                        L4 = self.calculate_distance_of_two_points_of_boxes(forth_point_of_first_box, forth_point_of_second_box)
                        
                        L = min(L1, L2, L3, L4)
                    elif ( int(self.dist_method) == 1 ):
                        center_of_first_box = [nn_out[i]["centroidReal"][0],nn_out[i]["centroidReal"][1],nn_out[i]["centroidReal"][3]]
                        center_of_second_box = [nn_out[j]["centroidReal"][0],nn_out[j]["centroidReal"][1],nn_out[j]["centroidReal"][3]]

                        L = self.calculate_distance_of_two_points_of_boxes(center_of_first_box, center_of_second_box) 
                distanceRow.append(L)    
            distances.append(distanceRow)
        return distances 


<|MERGE_RESOLUTION|>--- conflicted
+++ resolved
@@ -84,12 +84,7 @@
         while input_cap.isOpened() and self.running_video:
             _, cv_image = input_cap.read()
             cv_image, objects, distancings = self.__process(cv_image)
-<<<<<<< HEAD
-=======
             self.logger.update(objects, distancings)
-            self.ui.update(cv_image, objects, distancings)
->>>>>>> 571e2f13
-
             self.ui.update(cv_image, objects, distancings)
         input_cap.release()
         self.running_video = False
@@ -128,14 +123,9 @@
         for i, item in enumerate(new_objects_list):
             item["id"] = item["id"].split("-")[0] + "-" + str(i)
 
-<<<<<<< HEAD
         centroids = np.array( [obj["centroid"] for obj in new_objects_list] )
         distances = self.calculate_box_distances(new_objects_list)
 
-=======
-        centroids = np.array([obj["centroid"] for obj in new_objects_list])
-        distances = dist.cdist(centroids, centroids)
->>>>>>> 571e2f13
         return new_objects_list, distances
 
     @staticmethod
@@ -263,7 +253,7 @@
 
         distances = []
         for i in range(len(nn_out)):
-            distanceRow=[]
+            distance_row=[]
             for j in range(len(nn_out)):
                 if i == j:
                     L = 0
@@ -290,8 +280,9 @@
                         center_of_second_box = [nn_out[j]["centroidReal"][0],nn_out[j]["centroidReal"][1],nn_out[j]["centroidReal"][3]]
 
                         L = self.calculate_distance_of_two_points_of_boxes(center_of_first_box, center_of_second_box) 
-                distanceRow.append(L)    
-            distances.append(distanceRow)
-        return distances 
-
-
+                distance_row.append(L)    
+            distances.append(distance_row)
+        distances_asarray = np.asarray(distances, dtype=np.float32)
+        return distances_asarray
+
+
