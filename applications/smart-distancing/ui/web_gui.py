--- conflicted
+++ resolved
@@ -32,16 +32,12 @@
         self._host = self.config.get_section_dict("App")["Host"]
         self._port = int(self.config.get_section_dict("App")["Port"])
         self.app = self.create_flask_app()
-<<<<<<< HEAD
         self._dist_threshold = float(self.config.get_section_dict("PostProcessor")["DistThreshold"])
-=======
-        self._dist_threshold = float(self.config.get_section_dict("Detector")["DistThreshold"])
         self._displayed_items = {}  # all items here will be used at ui webpage
 
         # TODO: read from config file
         file_name = str(date.today()) + '.csv'
         self.objects_log = './static/data/objects_log/' + file_name
->>>>>>> 571e2f13
 
     def update(self, input_frame, nn_out, distances):
         """
