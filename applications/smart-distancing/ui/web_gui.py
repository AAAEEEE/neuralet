--- conflicted
+++ resolved
@@ -36,13 +36,8 @@
         self._host = self.config.get_section_dict("App")["Host"]
         self._port = int(self.config.get_section_dict("App")["Port"])
         self.app = self.create_flask_app()
-<<<<<<< HEAD
-        self._dist_threshold = float(self.config.get_section_dict("Detector")["DistThreshold"])
-        self._displayed_items = {}  # All items here will be used at ui webpage
-=======
         self._dist_threshold = float(self.config.get_section_dict("PostProcessor")["DistThreshold"])
         self._displayed_items = {}  # all items here will be used at ui webpage
->>>>>>> ae2fb81e
 
         # TODO: read from config file
         file_name = str(date.today()) + '.csv'
